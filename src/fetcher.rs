--- conflicted
+++ resolved
@@ -175,17 +175,8 @@
     let mut downloads_count = 0;
     let url = format!("{}/api/entries", &settings.base_url);
 
-<<<<<<< HEAD
     let mut query = json!({
             "since": session.since,
-=======
-    let sigterm = Arc::new(AtomicBool::new(false));
-    signal_hook::flag::register(signal_hook::consts::SIGTERM, Arc::clone(&sigterm))?;
-
-    'outer: loop {
-        let query = json!({
-            "since": since,
->>>>>>> ca0d4a70
             "sort": "updated",
             "order": "asc",
             "archive": 0,
@@ -197,6 +188,9 @@
         query["perPage"] = JsonValue::from(100);
         query["detail"] = JsonValue::from("metadata");
     }
+
+    let sigterm = Arc::new(AtomicBool::new(false));
+    signal_hook::flag::register(signal_hook::consts::SIGTERM, Arc::clone(&sigterm))?;
 
     'outer: loop {
         let entries: JsonValue = client.get(&url)
