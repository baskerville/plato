[package]
authors = ["Bastien Dejean <nihilhill@gmail.com>"]
name = "plato-core"
version = "0.9.43"
edition = "2021"

[lib]
crate-type = ["rlib"]

[dependencies]
bitflags = "2.5.0"
downcast-rs = "1.2.1"
lazy_static = "1.5.0"
libc = "0.2.155"
png = "0.17.13"
regex = "1.10.5"
serde = { version = "1.0.203", features = ["derive"] }
serde_json = "1.0.117"
titlecase = "3.2.0"
unicode-normalization = "0.1.23"
toml = "0.8.14"
zip = "2.1.3"
kl-hyphenate = "0.7.3"
entities = "1.0.1"
paragraph-breaker = "0.4.4"
xi-unicode = "0.3.0"
septem = "1.1.0"
byteorder = "1.5.0"
flate2 = "1.0.30"
levenshtein = "1.0.5"
nix = { version = "0.29.0", features = ["fs", "ioctl"] }
indexmap = { version = "2.2.6", features = ["serde"] }
anyhow = "1.0.86"
thiserror = "1.0.61"
walkdir = "2.5.0"
globset = "0.4.14"
fxhash = "0.2.1"
rand_core = "0.6.4"
rand_xoshiro = "0.6.0"
percent-encoding = "2.3.1"
<<<<<<< HEAD
chrono = { version = "0.4.34", features = ["serde", "clock"], default-features = false }
url = { version = "2.1.0" }
base64 = "0.21.4"
tokio = { version = "1.32.0", features = ["macros", "rt", "net", "sync"] }
rumqttc = { version = "0.24.0", features = ["use-rustls", "websocket", "url"] }
rand = "=0.8.5"
webpki-roots = "0.26.1"
coset = "0.3.6"
bytes = "^1.5"
chacha20poly1305 = "0.10.1"
hex = "0.4.3"
jxl-oxide = "0.8.0"
=======
chrono = { version = "0.4.38", features = ["serde", "clock"], default-features = false }
>>>>>>> a6bf8921
<|MERGE_RESOLUTION|>--- conflicted
+++ resolved
@@ -38,7 +38,6 @@
 rand_core = "0.6.4"
 rand_xoshiro = "0.6.0"
 percent-encoding = "2.3.1"
-<<<<<<< HEAD
 chrono = { version = "0.4.34", features = ["serde", "clock"], default-features = false }
 url = { version = "2.1.0" }
 base64 = "0.21.4"
@@ -50,7 +49,4 @@
 bytes = "^1.5"
 chacha20poly1305 = "0.10.1"
 hex = "0.4.3"
-jxl-oxide = "0.8.0"
-=======
-chrono = { version = "0.4.38", features = ["serde", "clock"], default-features = false }
->>>>>>> a6bf8921
+jxl-oxide = "0.8.0"