[package]
authors = ["Bastien Dejean <nihilhill@gmail.com>"]
name = "plato"
version = "0.9.11"
edition = "2018"

[[bin]]
name = "plato"
path = "src/main.rs"

[[bin]]
name = "plato-import"
path = "src/importer.rs"
required-features = ["importer"]

[[bin]]
name = "plato-emulator"
path = "src/emulator.rs"
required-features = ["emulator"]

[[bin]]
name = "article_fetcher"
path = "src/fetcher.rs"
required-features = ["fetcher"]

[dependencies]
bitflags = "1.2.1"
downcast-rs = "1.2.0"
lazy_static = "1.4.0"
libc = "0.2.81"
png = "0.16.8"
regex = "1.4.2"
serde = { version = "1.0.118", features = ["derive"] }
serde_json = "1.0.61"
titlecase = "1.1.0"
unicode-normalization = "0.1.16"
toml = "0.5.8"
zip = "0.5.9"
kl-hyphenate = "0.7.3"
entities = "1.0.1"
paragraph-breaker = "0.4.3"
xi-unicode = "0.3.0"
septem = "1.0.1"
byteorder = "1.3.4"
flate2 = "1.0.14"
levenshtein = "1.0.4"
nix = "0.19.1"
indexmap = { version = "1.6.1", features = ["serde-1"] }
anyhow = "1.0.37"
thiserror = "1.0.23"
walkdir = "2.3.1"
globset = "0.4.6"
filetime = "0.2.13"
fxhash = "0.2.1"
rand_core = "0.6.0"
rand_xoshiro = "0.6.0"
percent-encoding = "2.1.0"

[dependencies.getopts]
version = "0.2.21"
optional = true

[dependencies.reqwest]
version = "0.10.10"
features = ["rustls-tls", "json", "blocking"]
default-features = false
optional = true

[dependencies.chrono]
features = ["serde"]
version = "0.4.19"

[dependencies.sdl2]
version = "0.34.3"
optional = true

[dependencies.signal-hook]
version = "0.3.1"
optional = true

[dependencies.semver]
version = "0.10.0"
optional = true

[dev-dependencies]
mockito ="0.28.0"

[features]
importer = ["getopts"]
emulator = ["sdl2"]
<<<<<<< HEAD
fetcher = ["reqwest", "crossbeam-channel", "signal-hook", "semver"]
=======
fetcher = ["reqwest", "signal-hook"]
>>>>>>> ca0d4a70
<|MERGE_RESOLUTION|>--- conflicted
+++ resolved
@@ -88,8 +88,4 @@
 [features]
 importer = ["getopts"]
 emulator = ["sdl2"]
-<<<<<<< HEAD
-fetcher = ["reqwest", "crossbeam-channel", "signal-hook", "semver"]
-=======
-fetcher = ["reqwest", "signal-hook"]
->>>>>>> ca0d4a70
+fetcher = ["reqwest", "signal-hook", "semver"]